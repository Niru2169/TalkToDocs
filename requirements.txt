--- conflicted
+++ resolved
@@ -9,14 +9,5 @@
 beautifulsoup4
 lxml
 keyboard
-<<<<<<< HEAD
-
-# Optional dependencies
-PyPDF2  # For basic PDF text support (fallback)
-PyMuPDF  # For advanced PDF support with image extraction
-Pillow  # For image processing
-pytesseract  # For OCR on images in PDFs
-=======
 PyPDF2  # For PDF support
-pytesseract # For OCR
->>>>>>> 77fb595f
+pytesseract # For OCR